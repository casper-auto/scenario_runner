--- conflicted
+++ resolved
@@ -15,11 +15,7 @@
     - The scenario runner is now responsible for spawning/destroying the ego vehicle
     - Added a CarlaActorPool to share scenario-related actors between scenarios and the scenario_runner
     - Renamed vehicle -> actor
-<<<<<<< HEAD
     - If all scenarios in one configurations file should be executed, the scenario_runner can be started with --scenario group:<CONFIG_FILE>
-=======
-    - If all scenarios in one configuration file should be executed, the scenario_runner can be started with --scenario group:<CONFIG_FILE>
->>>>>>> 16f2262f
     - Generalized ControlLoss and FollowLeadingVehicle scenarios
     - Added randomization option to scenario_runner and scenarios
     - The scenario behavior always starts with a wait behavior until the ego vehicle reached the scenario starting position
@@ -28,12 +24,8 @@
     - BasicAgentBehavior: drive to target location using CARLA's BasicAgent
     - StandStill: check if a vehicle stands still
     - InTriggerDistanceToNextIntersection: check if a vehicle is within certain distance with respect to the next intersection
-<<<<<<< HEAD
-    - WaypointFollower: follows the waypoints immediately in front of the vehicle.
-=======
     - WaypointFollower: follows auto-generated waypoints indefinitely or follows a given waypoint list
     - HandBrakeVehicle: sets the handbrake value for a given actor
->>>>>>> 16f2262f
 * Fixes
     - Fixed SteerVehicle atomic behavior to keep vehicle velocity
 * Updated NHTSA Traffic Scenarios
