--- conflicted
+++ resolved
@@ -34,13 +34,10 @@
     - OppositeVehicleRunningRedLight: Updated to allow execution at different locations
 * Added NHTSA Traffic Scenarios
     - ManeuverOppositeDirection: hero vehicle must maneuver in the opposite lane to pass a leading vehicle.
-<<<<<<< HEAD
     - SignalizedJunctionRightTurn: hero vehicle must turn right into the same direction of another vehicle crossing
-      straight initially from a lateral direction and avoid collision at a signalized intersection.
-=======
+                                   straight initially from a lateral direction and avoid collision at a signalized intersection.
     - SignalizedJunctionLeftTurn : hero vehicle is turning left at signalized intersection, cuts across the path of another vehicle
-                                  coming straight crossing from an opposite direction.
->>>>>>> c418d152
+                                   coming straight crossing from an opposite direction.
 
 ## CARLA Scenario_Runner 0.9.2
 
